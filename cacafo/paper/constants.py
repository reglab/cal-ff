import geoalchemy2 as ga
import rich
import rich_click as click
import rl.utils.io
import shapely as shp
import sqlalchemy as sa

import cacafo.db.models as m
import cacafo.query
import cacafo.stats
import cacafo.stats.irr
import cacafo.stats.population
from cacafo.db.session import new_session
from cacafo.transform import to_meters

CONSTANT_METHODS = []


def constant_method(func):
    CONSTANT_METHODS.append(func)
    return func


_FACILITIES = None


def cafos(session):
    global _FACILITIES
    if _FACILITIES is None:
        subquery = cacafo.query.cafos().subquery()
        _FACILITIES = (
            session.execute(
                sa.select(m.Facility)
                .join(subquery, m.Facility.id == subquery.c.id)
                .options(
                    sa.orm.joinedload(m.Facility.all_cafo_annotations),
                )
                .options(
                    sa.orm.joinedload(m.Facility.all_animal_type_annotations),
                )
                .options(
                    sa.orm.joinedload(m.Facility.best_permits, innerjoin=False),
                )
            )
            .unique()
            .scalars()
            .all()
        )
    return _FACILITIES


_POP_EST = None


def population_est():
    global _POP_EST
    if _POP_EST is None:
        _POP_EST = cacafo.stats.population.estimate_population()
    return _POP_EST


_IMAGE_SURVEY = None


def img_survey():
    global _IMAGE_SURVEY
    if _IMAGE_SURVEY is None:
        _IMAGE_SURVEY = cacafo.stats.population.Survey.from_db()
    return _IMAGE_SURVEY


_IMAGES = None


def images(session):
    global _IMAGES
    if _IMAGES is None:
        _IMAGES = (
            session.execute(
                (sa.select(m.Image)).options(
                    sa.orm.selectinload(m.Image.annotations),
                    sa.orm.selectinload(m.Image.county),
                )
            )
            .unique()
            .all()
        )
    return _IMAGES


@constant_method
def num_cafo_buildings(session):
    subquery = cacafo.query.cafos().subquery()
    n_buildings = (
        session.execute(
            sa.select(sa.func.count(m.Building.id))
            .select_from(m.Building)
            .join(subquery, m.Building.facility_id == subquery.c.id)
        )
        .scalars()
        .one()
        or 0
    )
    return "{:,}".format(n_buildings)


@constant_method
def num_facilities(session):
    return "{:,}".format(len(cafos(session)))


@constant_method
def facilities_with_no_close_permit(verbose=False):
    session = new_session()
    no_close_matches = (
        session.execute(cacafo.query.unpermitted_cafos().select())
        .unique()
        .scalars()
        .all()
    )
    return "{:,}".format(len(no_close_matches))


@constant_method
def facilities_with_no_close_registered_permit(verbose=False):
    session = new_session()
    # get permits more than 1km from any cafo
    permits = session.execute(sa.select(m.Permit)).unique().scalars().all()
    facilities = cafos(session)
    facilities_tree = shp.STRtree(
        [to_meters(ga.shape.to_shape(f.geometry)) for f in facilities]
    )
    matched_facility_ids = set()
    for permit in permits:
        registered = permit.registered_location and to_meters(
            ga.shape.to_shape(permit.registered_location)
        )
        registered_close_facilities = facilities_tree.query(
            registered, predicate="dwithin", distance=1000
        )
        for r in registered_close_facilities:
            matched_facility_ids.add(facilities[r].id)
    no_close_matches = len(facilities) - len(matched_facility_ids)
    return "{:,}".format(no_close_matches)


@constant_method
def facilities_with_no_best_permit(verbose=False):
    session = new_session()
    facilities = cafos(session)
    no_best_permits = sum(1 for f in facilities if not f.best_permits)
    return "{:,}".format(no_best_permits)


@constant_method
def facilities_with_best_permit(verbose=False):
    session = new_session()
    facilities = cafos(session)
    best_permits = sum(1 for f in facilities if f.best_permits)
    return "{:,}".format(best_permits)


@constant_method
def facilities_with_permit_animal_type(verbose=False):
    session = new_session()
    facilities = cafos(session)
    only_cow_permits = [f for f in facilities if f.animal_type_source == "permit"]
    return "{:,}".format(len(only_cow_permits))


@constant_method
def facilities_with_annotated_animal_type(verbose=False):
    session = new_session()
    facilities = cafos(session)
    only_cow_permits = [f for f in facilities if f.animal_type_source == "annotation"]
    return "{:,}".format(len(only_cow_permits))


@constant_method
def population_estimate(session):
    return "{:,}".format(len(cafos(session)))


@constant_method
def num_initially_labeled_images(session):
    return "{:,}".format(
        len(
            session.execute(cacafo.query.initially_labeled_images())
            .unique()
            .scalars()
            .all()
        )
    )


@constant_method
def permits_with_no_close_facilities(session):
    permits = session.execute(sa.select(m.Permit)).unique().scalars().all()
    facilities = cafos(session)
    facilities_tree = shp.STRtree(
        [to_meters(ga.shape.to_shape(f.geometry)) for f in facilities]
    )
    unmatched_permit_ids = set()
    for permit in permits:
        registered = permit.registered_location and to_meters(
            ga.shape.to_shape(permit.registered_location)
        )
        geocoded = permit.geocoded_address_location and to_meters(
            ga.shape.to_shape(permit.geocoded_address_location)
        )
        registered_close_facilities = facilities_tree.query(
            registered, predicate="dwithin", distance=1000
        )
        geocoded_close_facilities = facilities_tree.query(
            geocoded, predicate="dwithin", distance=1000
        )
        if not len(registered_close_facilities) and not len(geocoded_close_facilities):
            unmatched_permit_ids.add(permit.id)
    no_close_matches = len(unmatched_permit_ids)
    return "{:,}".format(no_close_matches)


@constant_method
def large_active_permits_with_no_close_facilities(session):
    permits = session.execute(sa.select(m.Permit)).unique().scalars().all()
    facilities = cafos(session)
    facilities_tree = shp.STRtree(
        [to_meters(ga.shape.to_shape(f.geometry)) for f in facilities]
    )
    unmatched_permits = {}
    for permit in permits:
        registered = permit.registered_location and to_meters(
            ga.shape.to_shape(permit.registered_location)
        )
        geocoded = permit.geocoded_address_location and to_meters(
            ga.shape.to_shape(permit.geocoded_address_location)
        )
        registered_close_facilities = facilities_tree.query(
            registered, predicate="dwithin", distance=1000
        )
        geocoded_close_facilities = facilities_tree.query(
            geocoded, predicate="dwithin", distance=1000
        )
        if not len(registered_close_facilities) and not len(geocoded_close_facilities):
            unmatched_permits[permit.id] = permit
    unmatched_permits = [
        u
        for u in unmatched_permits.values()
        if u.animal_count and u.animal_count >= 200 and not u.data["Termination Date"]
    ]
    return "{:,}".format(len(unmatched_permits))


@constant_method
def total_permits(session):
    permits = session.execute(sa.select(m.Permit)).unique().scalars().all()
    return "{:,}".format(len(permits))


@constant_method
def large_permits(session):
    permits = session.execute(sa.select(m.Permit)).unique().scalars().all()

    large_permits = [
        p for p in permits if (p.animal_count is not None) and p.animal_count >= 200
    ]
    return "{:,}".format(len(large_permits))


@constant_method
def small_permits(session):
    permits = session.execute(sa.select(m.Permit)).unique().scalars().all()

    small_permits = [
        p for p in permits if (p.animal_count is not None) and p.animal_count < 200
    ]
    return "{:,}".format(len(small_permits))


@constant_method
def no_animal_count_permits(session):
    permits = session.execute(sa.select(m.Permit)).unique().scalars().all()

    no_animal_count_permits = [p for p in permits if p.animal_count is None]
    return "{:,}".format(len(no_animal_count_permits))


@constant_method
def fac_to_im_ratio(session):
    return "{:.5f}".format(
        session.execute(cacafo.stats.population.number_of_images_per_facility())
        .scalars()
        .one()
    )


@constant_method
def completeness_est(session):
    survey = img_survey()
    # this est is images population, not number of facilities
    pop_est = survey.population().point
    unseen_images_est = pop_est - survey.positive()
    unseen_facilities_est = unseen_images_est / float(fac_to_im_ratio(session))
    observed_facilities = len(cafos(session))
    return r"{:.2f}\%".format(
        100 * observed_facilities / (observed_facilities + unseen_facilities_est)
    )


@constant_method
def completeness_lower(session):
    survey = img_survey()
    # this est is images population, not number of facilities
    pop_est = survey.population().upper
    unseen_images_est = pop_est - survey.positive()
    unseen_facilities_est = unseen_images_est / float(fac_to_im_ratio(session))
    observed_facilities = len(cafos(session))
    return r"{:.2f}\%".format(
        100 * observed_facilities / (observed_facilities + unseen_facilities_est)
    )


@constant_method
def FNR_est(session):
    survey = img_survey()
    survey_0 = cacafo.stats.population.Survey(
        strata=[stratum for stratum in survey.strata if "0:" in stratum.name],
        post_hoc_positive=0,
    )
    population_0 = cacafo.stats.population.stratum_f_estimator(survey_0)

    total_images = sum([stratum.total for stratum in survey_0.strata])
    FN_est = population_0.point
    return "{:.4f}".format(FN_est / total_images)


@constant_method
def FNR_upper(session):
    survey = img_survey()
    survey_0 = cacafo.stats.population.Survey(
        strata=[stratum for stratum in survey.strata if "0:" in stratum.name],
        post_hoc_positive=0,
    )
    population_0 = cacafo.stats.population.stratum_f_estimator(survey_0)

    total_images = sum([stratum.total for stratum in survey_0.strata])
    FN_upper = population_0.upper
    return "{:.4f}".format(FN_upper / total_images)


@constant_method
def unobserved_FN_upper(session):
    survey = img_survey()
    survey_0 = cacafo.stats.population.Survey(
        strata=[stratum for stratum in survey.strata if "0:" in stratum.name],
        post_hoc_positive=0,
    )
    population_0 = cacafo.stats.population.stratum_f_estimator(survey_0)
    FN_upper = population_0.upper
    observed_0 = sum([stratum.positive for stratum in survey_0.strata])

    return "{:,}".format(FN_upper - observed_0)


@constant_method
def unlabeled_negative_count(session):
    survey = img_survey()
    survey_0 = cacafo.stats.population.Survey(
        strata=[stratum for stratum in survey.strata if "0:" in stratum.name],
        post_hoc_positive=0,
    )
    unlabeled_images = sum([stratum.unlabeled for stratum in survey_0.strata])
    return "{:,}".format(unlabeled_images)


@constant_method
def unobserved_TP_est(session):
    survey = img_survey()
    survey_1 = cacafo.stats.population.Survey(
        strata=[stratum for stratum in survey.strata if "1:" in stratum.name],
        post_hoc_positive=0,
    )
    population_1 = cacafo.stats.population.stratum_f_estimator(survey_1)
    observed_1 = sum([stratum.positive for stratum in survey_1.strata])

    TP_est = population_1.point
    return "{:,}".format(TP_est - observed_1)


@constant_method
def unobserved_TP_upper(session):
    survey = img_survey()
    survey_1 = cacafo.stats.population.Survey(
        strata=[stratum for stratum in survey.strata if "1:" in stratum.name],
        post_hoc_positive=0,
    )
    population_1 = cacafo.stats.population.stratum_f_estimator(survey_1)
    observed_1 = sum([stratum.positive for stratum in survey_1.strata])

    TP_upper = population_1.upper
    return "{:,}".format(TP_upper - observed_1)


@constant_method
def positive_tiles_est(session):
    pop_est = population_est().point

    return "{:,}".format(pop_est)


@constant_method
def positive_tiles_upper(session):
    pop_upper = population_est().upper

    return "{:,}".format(pop_upper)


@constant_method
def total_labeled(session):
    survey = img_survey()
    labeled = sum([stratum.labeled for stratum in survey.strata])

    return "{:,}".format(labeled)


@constant_method
def pct_ca_labeled(session):
    survey = img_survey()
    labeled = sum([stratum.labeled for stratum in survey.strata])
    area_of_CA = 481000
    return r"{:.3f}\%".format(100 * labeled / area_of_CA)


@constant_method
def total_buildings(session):
    n_buildings = (
        session.execute(sa.select(sa.func.count(m.Building.id)).select_from(m.Building))
        .scalars()
        .one()
        or 0
    )
    return "{:,}".format(n_buildings)


@constant_method
def total_facilities(session):
    n_facilities = (
        session.execute(
            sa.select(sa.func.count(m.Facility.id))
            .select_from(m.Facility)
            .where(m.Facility.archived_at.is_(None))
        )
        .scalars()
        .one()
        or 0
    )
    return "{:,}".format(n_facilities)


@constant_method
def pct_image_labeled(session):
    subquery = cacafo.query.labeled_images().subquery()
    labeled = (
        session.execute(sa.select(sa.func.count(subquery.c.id)).select_from(subquery))
        .scalars()
        .one()
    )
    total = (
        session.execute(
            sa.select(sa.func.count(m.Image.id)).where(m.Image.bucket.is_not(None))
        )
        .scalars()
        .one()
    )
    return r"{:.2f}\%".format(100 * labeled / total)


@constant_method
def irr(session):
    return "{:.2f}".format(cacafo.stats.irr.label_balanced_cohens_kappa(session))


@constant_method
<<<<<<< HEAD
def removed_pct_dating(session):
    n_removed = int(removed_facilities_dating(session).replace(",", ""))
    n_total = int(total_facilities(session).replace(",", ""))
    return "{:.2f}\%".format(100 * n_removed / n_total)
=======
def irr_positive_images(session):
    subq = cacafo.query.positive_images().subquery()
    return "{}".format(
        session.execute(
            sa.select(sa.func.count(subq.c.id.distinct())).select_from(subq)
        )
        .scalars()
        .one()
    )


@constant_method
def irr_labeled_negative_images(session):
    subq = cacafo.query.labeled_negative_images().subquery()
    return "{}".format(
        session.execute(
            sa.select(sa.func.count(subq.c.id.distinct())).select_from(subq)
        )
        .scalars()
        .one()
    )


@constant_method
def irr_high_confidence_negative_images(session):
    subq = cacafo.query.high_confidence_negative_images().subquery()
    return "{}".format(
        session.execute(
            sa.select(sa.func.count(subq.c.id.distinct())).select_from(subq)
        )
        .scalars()
        .one()
    )


@constant_method
def irr_low_confidence_negative_images(session):
    subq = cacafo.query.low_confidence_negative_images().subquery()
    return "{}".format(
        session.execute(
            sa.select(sa.func.count(subq.c.id.distinct())).select_from(subq)
        )
        .scalars()
        .one()
    )


@constant_method
def agreement_pct_dating(session):
    return "-1"
>>>>>>> 337ca966


@constant_method
def removed_buildings_dating(session):
    return "-1"


@constant_method
def removed_facilities_dating(session):
    subquery = (
        sa.select(m.CafoAnnotation)
        .where(m.CafoAnnotation.annotation_phase == "construction dating")
        .subquery()
    )
    facilities_removed = (
        sa.select(m.Facility.id)
        .select_from(m.Facility)
        .join(subquery, isouter=True)
        .group_by(m.Facility.id)
        .having(
            (
                sa.func.sum(sa.cast(subquery.c.is_cafo, sa.Integer))
                != sa.func.count(subquery.c.id)
            )
            & (sa.func.count(subquery.c.id) != 0)
        )
        .where(m.Facility.archived_at.is_(None))
    ).subquery()
    n_facilities_removed = (
        session.execute(
            sa.select(sa.func.count(facilities_removed.c.id)).select_from(
                facilities_removed
            )
        )
        .scalars()
        .one()
        or 0
    )
    return "{:,}".format(n_facilities_removed)


@constant_method
def removed_facilities_typing(session):
    subquery = (
        sa.select(m.CafoAnnotation)
        .where(m.CafoAnnotation.annotation_phase == "animal typing")
        .subquery()
    )
    facilities_removed = (
        sa.select(m.Facility.id)
        .select_from(m.Facility)
        .join(subquery, isouter=True)
        .group_by(m.Facility.id)
        .having(
            (
                sa.func.sum(sa.cast(subquery.c.is_cafo, sa.Integer))
                != sa.func.count(subquery.c.id)
            )
            & (sa.func.count(subquery.c.id) != 0)
        )
        .where(m.Facility.archived_at.is_(None))
    ).subquery()
    n_facilities_removed = (
        session.execute(
            sa.select(sa.func.count(facilities_removed.c.id)).select_from(
                facilities_removed
            )
        )
        .scalars()
        .one()
        or 0
    )
    return "{:,}".format(n_facilities_removed)


@constant_method
def removed_pct_typing(session):
    n_removed = int(removed_facilities_typing(session).replace(",", ""))
    n_total = int(total_facilities(session).replace(",", ""))
    return "{:.2f}\%".format(100 * n_removed / n_total)


"""
\newcommand{\agreementpctdating}{86\%} %pct of labeled buildings not removed in dating procedure
\newcommand{\removedbuildingsdating}{4,648}
\newcommand{\removedfacilitiesdating}{597}
\newcommand{\removedfacilitiestyping}{47}
\newcommand{\removedpcttyping}{2\%}
"""


@click.command("constants", help="Write all paper constants to file.")
def _cli():
    """Write all variables to file."""
    with open(rl.utils.io.get_data_path("paper", "constants.tex"), "w") as f:
        session = new_session()
        for func in CONSTANT_METHODS:
            f.write(
                r"\newcommand{{\{}}}{{{}}}".format(
                    func.__name__.replace("_", ""), func(session)
                )
            )
            f.write("\n")
            rich.print(f"Set {func.__name__.replace('_', '')} to {func(session)}")<|MERGE_RESOLUTION|>--- conflicted
+++ resolved
@@ -481,63 +481,58 @@
 
 
 @constant_method
-<<<<<<< HEAD
+def irr_positive_images(session):
+    subq = cacafo.query.positive_images().subquery()
+    return "{}".format(
+        session.execute(
+            sa.select(sa.func.count(subq.c.id.distinct())).select_from(subq)
+        )
+        .scalars()
+        .one()
+    )
+
+
+@constant_method
+def irr_labeled_negative_images(session):
+    subq = cacafo.query.labeled_negative_images().subquery()
+    return "{}".format(
+        session.execute(
+            sa.select(sa.func.count(subq.c.id.distinct())).select_from(subq)
+        )
+        .scalars()
+        .one()
+    )
+
+
+@constant_method
+def irr_high_confidence_negative_images(session):
+    subq = cacafo.query.high_confidence_negative_images().subquery()
+    return "{}".format(
+        session.execute(
+            sa.select(sa.func.count(subq.c.id.distinct())).select_from(subq)
+        )
+        .scalars()
+        .one()
+    )
+
+
+@constant_method
+def irr_low_confidence_negative_images(session):
+    subq = cacafo.query.low_confidence_negative_images().subquery()
+    return "{}".format(
+        session.execute(
+            sa.select(sa.func.count(subq.c.id.distinct())).select_from(subq)
+        )
+        .scalars()
+        .one()
+    )
+
+
+@constant_method
 def removed_pct_dating(session):
     n_removed = int(removed_facilities_dating(session).replace(",", ""))
     n_total = int(total_facilities(session).replace(",", ""))
     return "{:.2f}\%".format(100 * n_removed / n_total)
-=======
-def irr_positive_images(session):
-    subq = cacafo.query.positive_images().subquery()
-    return "{}".format(
-        session.execute(
-            sa.select(sa.func.count(subq.c.id.distinct())).select_from(subq)
-        )
-        .scalars()
-        .one()
-    )
-
-
-@constant_method
-def irr_labeled_negative_images(session):
-    subq = cacafo.query.labeled_negative_images().subquery()
-    return "{}".format(
-        session.execute(
-            sa.select(sa.func.count(subq.c.id.distinct())).select_from(subq)
-        )
-        .scalars()
-        .one()
-    )
-
-
-@constant_method
-def irr_high_confidence_negative_images(session):
-    subq = cacafo.query.high_confidence_negative_images().subquery()
-    return "{}".format(
-        session.execute(
-            sa.select(sa.func.count(subq.c.id.distinct())).select_from(subq)
-        )
-        .scalars()
-        .one()
-    )
-
-
-@constant_method
-def irr_low_confidence_negative_images(session):
-    subq = cacafo.query.low_confidence_negative_images().subquery()
-    return "{}".format(
-        session.execute(
-            sa.select(sa.func.count(subq.c.id.distinct())).select_from(subq)
-        )
-        .scalars()
-        .one()
-    )
-
-
-@constant_method
-def agreement_pct_dating(session):
-    return "-1"
->>>>>>> 337ca966
 
 
 @constant_method
