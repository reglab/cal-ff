--- conflicted
+++ resolved
@@ -305,7 +305,6 @@
     return "{:,}".format(len(no_animal_count_permits))
 
 
-<<<<<<< HEAD
 @constant_method
 def fac_to_im_ratio(session):
     return "{:.5f}".format(
@@ -445,131 +444,6 @@
     area_of_CA = 481000
     return "{:.3f}".format(labeled / area_of_CA)
 
-=======
-# this doesn't work because I need to refactor the stats script for sql alchemy over peewee
-# @constant_method
-# def fac_to_im_ratio(session):
-#    return "{:,}".format(session.execute(cacafo.stats.population.number_of_images_per_facility()))
-
-# @constant_method
-# def completeness_est(session):
-#     #this is images population, not number of facilities
-#     pop_est = session.execute(cacafo.stats.population.estimate_population()).point
-#     #convert to n_facilities
-#     pop_est = pop_est / float(fac_to_im_ratio(session))
-#     observed = num_facilities()
-#     return "{:,}\%".format(observed/pop_est)
-
-# @constant_method
-# def completeness_lower(session):
-#     #this is images population, not number of facilities
-#     pop_upper = session.execute(cacafo.stats.population.estimate_population()).upper
-#     #convert to n_facilities
-#     pop_upper = pop_upper / float(fac_to_im_ratio(session))
-#     observed = num_facilities()
-#     return "{:,}\%".format(observed/pop_upper)
-
-# @constant_method
-# def FNR_est(session):
-#     survey = session.execute(cacafo.stats.population.Survey.from_db())
-#     survey_0 = cacafo.stats.population.Survey(
-#         strata=[stratum for stratum in survey.strata if "0:" in stratum.name],
-#         post_hoc_positive=0,
-#     )
-#     population_0 = cacafo.stats.population.stratum_f_estimator(survey_0)
-
-#     total_images = sum([stratum.total for stratum in survey_0.strata])
-#     FN_est = population_0.point
-#     return "{:,}".format(FN_est/total_images)
-
-# @constant_method
-# def FNR_upper(session):
-#     survey = session.execute(cacafo.stats.population.Survey.from_db())
-#     survey_0 = cacafo.stats.population.Survey(
-#         strata=[stratum for stratum in survey.strata if "0:" in stratum.name],
-#         post_hoc_positive=0,
-#     )
-#     population_0 = cacafo.stats.population.stratum_f_estimator(survey_0)
-
-#     total_images = sum([stratum.total for stratum in survey_0.strata])
-#     FN_upper = population_0.upper
-#     return "{:,}".format(FN_upper/total_images)
-
-# @constant_method
-# def unobserved_FN_upper(session):
-#     survey = session.execute(cacafo.stats.population.Survey.from_db())
-#     survey_0 = cacafo.stats.population.Survey(
-#         strata=[stratum for stratum in survey.strata if "0:" in stratum.name],
-#         post_hoc_positive=0,
-#     )
-#     population_0 = cacafo.stats.population.stratum_f_estimator(survey_0)
-#     FN_upper = population_0.upper
-#     observed_0 = sum([stratum.positive for stratum in survey_0.strata])
-
-#     return "{:,}".format(FN_upper - observed_0)
-
-# @constant_method
-# def unlabeled_negative_count(session):
-#     survey = session.execute(cacafo.stats.population.Survey.from_db())
-#     survey_0 = cacafo.stats.population.Survey(
-#         strata=[stratum for stratum in survey.strata if "0:" in stratum.name],
-#         post_hoc_positive=0,
-#     )
-#     unlabeled_images = sum([stratum.unlabeled for stratum in survey_0.strata])
-#     return "{:,}".format(unlabeled_images)
-
-# @constant_method
-# def unobserved_TP_est(session):
-#     survey = session.execute(cacafo.stats.population.Survey.from_db())
-#     survey_1 = cacafo.stats.population.Survey(
-#         strata=[stratum for stratum in survey.strata if "1:" in stratum.name],
-#         post_hoc_positive=0,
-#     )
-#     population_1 = cacafo.stats.population.stratum_f_estimator(survey_1)
-#     observed_1 = sum([stratum.positive for stratum in survey_1.strata])
-
-#     TP_est = population_1.point
-#     return "{:,}".format(TP_est - observed_1)
-
-# @constant_method
-# def unobserved_TP_upper(session):
-#     survey = session.execute(cacafo.stats.population.Survey.from_db())
-#     survey_1 = cacafo.stats.population.Survey(
-#         strata=[stratum for stratum in survey.strata if "1:" in stratum.name],
-#         post_hoc_positive=0,
-#     )
-#     population_1 = cacafo.stats.population.stratum_f_estimator(survey_1)
-#     observed_1 = sum([stratum.positive for stratum in survey_1.strata])
-
-#     TP_upper = population_1.upper
-#     return "{:,}".format(TP_upper - observed_1)
-
-# @constant_method
-# def positive_tiles_est(session):
-#     pop_est = session.execute(cacafo.stats.population.estimate_population()).point
-
-#     return "{:,}".format(pop_est)
-
-# @constant_method
-# def positive_tiles_upper(session):
-#     pop_upper = session.execute(cacafo.stats.population.estimate_population()).upper
-
-#     return "{:,}".format(pop_upper)
-
-# @constant_method
-# def total_labeled(session):
-#     survey = session.execute(cacafo.stats.population.Survey.from_db())
-#     labeled = sum([stratum.labeled for stratum in survey.strata])
-
-#     return "{:,}".format(labeled)
-
-# @constant_method
-# def pct_labeled(session):
-#     images_labeled = int(total_labeled())
-#     area_of_CA = 481000
-#     return "{:,}".format(images_labeled/area_of_CA)
->>>>>>> e43556c8
-
 
 @constant_method
 def total_buildings(session):
@@ -597,57 +471,23 @@
     return "{:,}".format(n_facilities)
 
 
-<<<<<<< HEAD
 @constant_method
 def high_likelihood_labeled(session):
     imgs = images(session)
     return "{:,}".format(sum([x.stratum == "completed" for (x,) in imgs]))
 
-=======
-# this would have worked with the peewee model but I don't think works now
-# @constant_method
-# def high_likelihood_labeled(session):
-#     labeled_count =  ( session.execute(
-#             sa.select(sa.func.count())
-#             .select_from(m.Image)
-#             .where(m.Image.stratum.in_(["completed",
-#             "post hoc"])))
-#         .scalars()
-#         .one()
-#         or 0)
-#     return "{:,}".format(labeled_count)
->>>>>>> e43556c8
-
 
 @constant_method
 def pct_image_labeled(session):
-<<<<<<< HEAD
     imgs = images(session)
     labeled_count = sum([x.label_status != "unlabeled" for (x,) in imgs])
     total_images = len(imgs)
     return "{:.3f}".format(labeled_count / total_images)
-=======
-    labeled_count = (
-        session.execute(
-            sa.select(sa.func.count())
-            .select_from(m.Image)
-            .where(m.Image.label_status != "unlabeled")
-        )
-        .scalars()
-        .one()
-        or 0
-    )
-    total_images = (
-        session.execute(sa.select(sa.func.count()).select_from(m.Image)).scalars().one()
-        or 0
-    )
-    return "{:,}".format(labeled_count / total_images)
 
 
 @constant_method
 def irr(session):
     return "{:.2f}".format(cacafo.stats.irr.label_balanced_cohens_kappa(session))
->>>>>>> e43556c8
 
 
 @click.command("constants")
