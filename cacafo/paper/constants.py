import geoalchemy2 as ga
import rich
import rich_click as click
import rl.utils.io
import shapely as shp
import sqlalchemy as sa

import cacafo.db.models as m
import cacafo.query
import cacafo.stats
import cacafo.stats.irr
import cacafo.stats.population
from cacafo.db.session import new_session
from cacafo.transform import to_meters

CONSTANT_METHODS = []


def constant_method(func):
    CONSTANT_METHODS.append(func)
    return func


_FACILITIES = None


def cafos(session):
    global _FACILITIES
    if _FACILITIES is None:
        subquery = cacafo.query.cafos().subquery()
        _FACILITIES = (
            session.execute(
                sa.select(m.Facility)
                .join(subquery, m.Facility.id == subquery.c.id)
                .options(
                    sa.orm.joinedload(m.Facility.all_cafo_annotations),
                )
                .options(
                    sa.orm.joinedload(m.Facility.all_animal_type_annotations),
                )
                .options(
                    sa.orm.joinedload(m.Facility.best_permits, innerjoin=False),
                )
            )
            .unique()
            .scalars()
            .all()
        )
    return _FACILITIES


_POP_EST = None


def population_est():
    global _POP_EST
    if _POP_EST is None:
        _POP_EST = cacafo.stats.population.estimate_population()
    return _POP_EST


_IMAGE_SURVEY = None


def img_survey():
    global _IMAGE_SURVEY
    if _IMAGE_SURVEY is None:
        _IMAGE_SURVEY = cacafo.stats.population.Survey.from_db()
    return _IMAGE_SURVEY


_IMAGES = None


def images(session):
    global _IMAGES
    if _IMAGES is None:
        _IMAGES = (
            session.execute(
                (sa.select(m.Image)).options(
                    sa.orm.selectinload(m.Image.annotations),
                    sa.orm.selectinload(m.Image.county),
                )
            )
            .unique()
            .all()
        )
    return _IMAGES


@constant_method
def num_cafo_buildings(session):
    subquery = cacafo.query.cafos().subquery()
    n_buildings = (
        session.execute(
            sa.select(sa.func.count(m.Building.id))
            .select_from(m.Building)
            .join(subquery, m.Building.facility_id == subquery.c.id)
        )
        .scalars()
        .one()
        or 0
    )
    return "{:,}".format(n_buildings)


@constant_method
def num_facilities(session):
    return "{:,}".format(len(cafos(session)))


@constant_method
def facilities_with_no_close_permit(verbose=False):
    session = new_session()
    # get permits more than 1km from any cafo
    permits = session.execute(sa.select(m.Permit)).unique().scalars().all()
    facilities = cafos(session)
    facilities_tree = shp.STRtree(
        [to_meters(ga.shape.to_shape(f.geometry)) for f in facilities]
    )
    all_facility_ids = set(f.id for f in facilities)
    matched_facility_ids = set()
    for permit in permits:
        registered = permit.registered_location and to_meters(
            ga.shape.to_shape(permit.registered_location)
        )
        geocoded = permit.geocoded_address_location and to_meters(
            ga.shape.to_shape(permit.geocoded_address_location)
        )
        registered_close_facilities = facilities_tree.query(
            registered, predicate="dwithin", distance=1000
        )
        geocoded_close_facilities = facilities_tree.query(
            geocoded, predicate="dwithin", distance=1000
        )
        for r in registered_close_facilities:
            matched_facility_ids.add(facilities[r].id)
        for g in geocoded_close_facilities:
            matched_facility_ids.add(facilities[g].id)
    unmatched_facility_ids = all_facility_ids - matched_facility_ids
    no_close_matches = len(unmatched_facility_ids)
    return "{:,}".format(no_close_matches)


@constant_method
def facilities_with_no_close_registered_permit(verbose=False):
    session = new_session()
    # get permits more than 1km from any cafo
    permits = session.execute(sa.select(m.Permit)).unique().scalars().all()
    facilities = cafos(session)
    facilities_tree = shp.STRtree(
        [to_meters(ga.shape.to_shape(f.geometry)) for f in facilities]
    )
    matched_facility_ids = set()
    for permit in permits:
        registered = permit.registered_location and to_meters(
            ga.shape.to_shape(permit.registered_location)
        )
        registered_close_facilities = facilities_tree.query(
            registered, predicate="dwithin", distance=1000
        )
        for r in registered_close_facilities:
            matched_facility_ids.add(facilities[r].id)
    no_close_matches = len(facilities) - len(matched_facility_ids)
    return "{:,}".format(no_close_matches)


@constant_method
def facilities_with_no_best_permit(verbose=False):
    session = new_session()
    facilities = cafos(session)
    no_best_permits = sum(1 for f in facilities if not f.best_permits)
    return "{:,}".format(no_best_permits)


def facilities_with_best_permit(verbose=False):
    session = new_session()
    facilities = cafos(session)
    best_permits = sum(1 for f in facilities if f.best_permits)
    return "{:,}".format(best_permits)


@constant_method
def facilities_with_permit_animal_type(verbose=False):
    session = new_session()
    facilities = cafos(session)
    only_cow_permits = [f for f in facilities if f.animal_type_source == "permit"]
    return "{:,}".format(len(only_cow_permits))


@constant_method
def facilities_with_annotated_animal_type(verbose=False):
    session = new_session()
    facilities = cafos(session)
    only_cow_permits = [f for f in facilities if f.animal_type_source == "annotation"]
    return "{:,}".format(len(only_cow_permits))


@constant_method
def population_estimate(session):
    return "{:,}".format(len(cafos(session)))


@constant_method
def num_initially_labeled_images(session):
    return "{:,}".format(
        len(
            session.execute(cacafo.query.initially_labeled_images())
            .unique()
            .scalars()
            .all()
        )
    )


@constant_method
def permits_with_no_close_facilities(session):
    permits = session.execute(sa.select(m.Permit)).unique().scalars().all()
    facilities = cafos(session)
    facilities_tree = shp.STRtree(
        [to_meters(ga.shape.to_shape(f.geometry)) for f in facilities]
    )
    unmatched_permit_ids = set()
    for permit in permits:
        registered = permit.registered_location and to_meters(
            ga.shape.to_shape(permit.registered_location)
        )
        geocoded = permit.geocoded_address_location and to_meters(
            ga.shape.to_shape(permit.geocoded_address_location)
        )
        registered_close_facilities = facilities_tree.query(
            registered, predicate="dwithin", distance=1000
        )
        geocoded_close_facilities = facilities_tree.query(
            geocoded, predicate="dwithin", distance=1000
        )
        if not len(registered_close_facilities) and not len(geocoded_close_facilities):
            unmatched_permit_ids.add(permit.id)
    no_close_matches = len(unmatched_permit_ids)
    return "{:,}".format(no_close_matches)


@constant_method
def large_active_permits_with_no_close_facilities(session):
    permits = session.execute(sa.select(m.Permit)).unique().scalars().all()
    facilities = cafos(session)
    facilities_tree = shp.STRtree(
        [to_meters(ga.shape.to_shape(f.geometry)) for f in facilities]
    )
    unmatched_permits = {}
    for permit in permits:
        registered = permit.registered_location and to_meters(
            ga.shape.to_shape(permit.registered_location)
        )
        geocoded = permit.geocoded_address_location and to_meters(
            ga.shape.to_shape(permit.geocoded_address_location)
        )
        registered_close_facilities = facilities_tree.query(
            registered, predicate="dwithin", distance=1000
        )
        geocoded_close_facilities = facilities_tree.query(
            geocoded, predicate="dwithin", distance=1000
        )
        if not len(registered_close_facilities) and not len(geocoded_close_facilities):
            unmatched_permits[permit.id] = permit
    unmatched_permits = [
        u
        for u in unmatched_permits.values()
        if u.animal_count and u.animal_count >= 200 and not u.data["Termination Date"]
    ]
    return "{:,}".format(len(unmatched_permits))


@constant_method
def total_permits(session):
    permits = session.execute(sa.select(m.Permit)).unique().scalars().all()
    return "{:,}".format(len(permits))


@constant_method
def large_permits(session):
    permits = session.execute(sa.select(m.Permit)).unique().scalars().all()

    large_permits = [
        p for p in permits if (p.animal_count is not None) and p.animal_count >= 200
    ]
    return "{:,}".format(len(large_permits))


@constant_method
def small_permits(session):
    permits = session.execute(sa.select(m.Permit)).unique().scalars().all()

    small_permits = [
        p for p in permits if (p.animal_count is not None) and p.animal_count < 200
    ]
    return "{:,}".format(len(small_permits))


@constant_method
def no_animal_count_permits(session):
    permits = session.execute(sa.select(m.Permit)).unique().scalars().all()

    no_animal_count_permits = [p for p in permits if p.animal_count is None]
    return "{:,}".format(len(no_animal_count_permits))


@constant_method
def fac_to_im_ratio(session):
    return "{:.5f}".format(
        session.execute(cacafo.stats.population.number_of_images_per_facility())
        .scalars()
        .one()
    )


@constant_method
def completeness_est(session):
    survey = img_survey()
    # this est is images population, not number of facilities
    pop_est = survey.population().point
    unseen_images_est = pop_est - survey.positive()
    unseen_facilities_est = unseen_images_est / float(fac_to_im_ratio(session))
    observed_facilities = len(cafos(session))
    return r"{:.2f}\%".format(
        100 * observed_facilities / (observed_facilities + unseen_facilities_est)
    )


@constant_method
def completeness_lower(session):
    survey = img_survey()
    # this est is images population, not number of facilities
    pop_est = survey.population().upper
    unseen_images_est = pop_est - survey.positive()
    unseen_facilities_est = unseen_images_est / float(fac_to_im_ratio(session))
    observed_facilities = len(cafos(session))
    return r"{:.2f}\%".format(
        100 * observed_facilities / (observed_facilities + unseen_facilities_est)
    )


@constant_method
def FNR_est(session):
    survey = img_survey()
    survey_0 = cacafo.stats.population.Survey(
        strata=[stratum for stratum in survey.strata if "0:" in stratum.name],
        post_hoc_positive=0,
    )
    population_0 = cacafo.stats.population.stratum_f_estimator(survey_0)

    total_images = sum([stratum.total for stratum in survey_0.strata])
    FN_est = population_0.point
    return "{:.4f}".format(FN_est / total_images)


@constant_method
def FNR_upper(session):
    survey = img_survey()
    survey_0 = cacafo.stats.population.Survey(
        strata=[stratum for stratum in survey.strata if "0:" in stratum.name],
        post_hoc_positive=0,
    )
    population_0 = cacafo.stats.population.stratum_f_estimator(survey_0)

    total_images = sum([stratum.total for stratum in survey_0.strata])
    FN_upper = population_0.upper
    return "{:.4f}".format(FN_upper / total_images)


@constant_method
def unobserved_FN_upper(session):
    survey = img_survey()
    survey_0 = cacafo.stats.population.Survey(
        strata=[stratum for stratum in survey.strata if "0:" in stratum.name],
        post_hoc_positive=0,
    )
    population_0 = cacafo.stats.population.stratum_f_estimator(survey_0)
    FN_upper = population_0.upper
    observed_0 = sum([stratum.positive for stratum in survey_0.strata])

    return "{:,}".format(FN_upper - observed_0)


@constant_method
def unlabeled_negative_count(session):
    survey = img_survey()
    survey_0 = cacafo.stats.population.Survey(
        strata=[stratum for stratum in survey.strata if "0:" in stratum.name],
        post_hoc_positive=0,
    )
    unlabeled_images = sum([stratum.unlabeled for stratum in survey_0.strata])
    return "{:,}".format(unlabeled_images)


@constant_method
def unobserved_TP_est(session):
    survey = img_survey()
    survey_1 = cacafo.stats.population.Survey(
        strata=[stratum for stratum in survey.strata if "1:" in stratum.name],
        post_hoc_positive=0,
    )
    population_1 = cacafo.stats.population.stratum_f_estimator(survey_1)
    observed_1 = sum([stratum.positive for stratum in survey_1.strata])

    TP_est = population_1.point
    return "{:,}".format(TP_est - observed_1)


@constant_method
def unobserved_TP_upper(session):
    survey = img_survey()
    survey_1 = cacafo.stats.population.Survey(
        strata=[stratum for stratum in survey.strata if "1:" in stratum.name],
        post_hoc_positive=0,
    )
    population_1 = cacafo.stats.population.stratum_f_estimator(survey_1)
    observed_1 = sum([stratum.positive for stratum in survey_1.strata])

    TP_upper = population_1.upper
    return "{:,}".format(TP_upper - observed_1)


@constant_method
def positive_tiles_est(session):
    pop_est = population_est().point

    return "{:,}".format(pop_est)


@constant_method
def positive_tiles_upper(session):
    pop_upper = population_est().upper

    return "{:,}".format(pop_upper)


@constant_method
def total_labeled(session):
    survey = img_survey()
    labeled = sum([stratum.labeled for stratum in survey.strata])

    return "{:,}".format(labeled)


@constant_method
def pct_ca_labeled(session):
    survey = img_survey()
    labeled = sum([stratum.labeled for stratum in survey.strata])
    area_of_CA = 481000
    return r"{:.3f}\%".format(100 * labeled / area_of_CA)


@constant_method
def total_buildings(session):
    n_buildings = (
        session.execute(sa.select(sa.func.count(m.Building.id)).select_from(m.Building))
        .scalars()
        .one()
        or 0
    )
    return "{:,}".format(n_buildings)


@constant_method
def total_facilities(session):
    n_facilities = (
        session.execute(
            sa.select(sa.func.count(m.Facility.id))
            .select_from(m.Facility)
            .where(m.Facility.archived_at.is_(None))
        )
        .scalars()
        .one()
        or 0
    )
    return "{:,}".format(n_facilities)


@constant_method
<<<<<<< HEAD
def pct_image_labeled(session):
    labeled_count = (
        session.execute(
            sa.select(sa.func.count()).select_from(
                cacafo.query.labeled_images().subquery()
            )
=======
def high_likelihood_labeled(session):
    survey = img_survey()
    completed_stratum = next(
        stratum for stratum in survey.strata if stratum.name == "completed"
    )
    labeled = completed_stratum.labeled
    return "{:,}".format(labeled)


@constant_method
def pct_image_labeled(session):
    subquery = cacafo.query.labeled_images().subquery()
    labeled = (
        session.execute(sa.select(sa.func.count(subquery.c.id)).select_from(subquery))
        .scalars()
        .one()
    )
    total = (
        session.execute(
            sa.select(sa.func.count(m.Image.id)).where(m.Image.bucket.is_not(None))
>>>>>>> 1c0622d8
        )
        .scalars()
        .one()
    )
<<<<<<< HEAD
    total_images = (
        session.execute(sa.select(sa.func.count()).select_from(m.Image)).scalars().one()
    )
    return "{:.2f}\%".format(100 * labeled_count / total_images)
=======
    return r"{:.2f}\%".format(100 * labeled / total)
>>>>>>> 1c0622d8


@constant_method
def irr(session):
    return "{:.2f}".format(cacafo.stats.irr.label_balanced_cohens_kappa(session))


@click.command("constants", help="Write all paper constants to file.")
def _cli():
    """Write all variables to file."""
    with open(rl.utils.io.get_data_path("paper", "constants.tex"), "w") as f:
        session = new_session()
        for func in CONSTANT_METHODS:
            f.write(
                r"\newcommand{{\{}}}{{{}}}".format(
                    func.__name__.replace("_", ""), func(session)
                )
            )
            f.write("\n")
            rich.print(f"Set {func.__name__.replace('_', '')} to {func(session)}")<|MERGE_RESOLUTION|>--- conflicted
+++ resolved
@@ -478,24 +478,6 @@
 
 
 @constant_method
-<<<<<<< HEAD
-def pct_image_labeled(session):
-    labeled_count = (
-        session.execute(
-            sa.select(sa.func.count()).select_from(
-                cacafo.query.labeled_images().subquery()
-            )
-=======
-def high_likelihood_labeled(session):
-    survey = img_survey()
-    completed_stratum = next(
-        stratum for stratum in survey.strata if stratum.name == "completed"
-    )
-    labeled = completed_stratum.labeled
-    return "{:,}".format(labeled)
-
-
-@constant_method
 def pct_image_labeled(session):
     subquery = cacafo.query.labeled_images().subquery()
     labeled = (
@@ -506,19 +488,11 @@
     total = (
         session.execute(
             sa.select(sa.func.count(m.Image.id)).where(m.Image.bucket.is_not(None))
->>>>>>> 1c0622d8
         )
         .scalars()
         .one()
     )
-<<<<<<< HEAD
-    total_images = (
-        session.execute(sa.select(sa.func.count()).select_from(m.Image)).scalars().one()
-    )
-    return "{:.2f}\%".format(100 * labeled_count / total_images)
-=======
     return r"{:.2f}\%".format(100 * labeled / total)
->>>>>>> 1c0622d8
 
 
 @constant_method
